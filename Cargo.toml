[package]
authors = ["Matt Vertescher <mvertescher@gmail.com>"]
categories = ["embedded", "hardware-support", "no-std"]
description = "HAL for the STM32F7xx family of microcontrollers"
documentation = "https://docs.rs/stm32f7xx-hal"
edition = "2018"
keywords = ["arm", "cortex-m", "stm32f7xx", "hal"]
license = "MIT OR Apache-2.0"
name = "stm32f7xx-hal"
readme = "README.md"
repository = "https://github.com/stm32-rs/stm32f7xx-hal"
version = "0.2.0"

[package.metadata.docs.rs]
features = ["stm32f746", "rt"]

[dependencies]
as-slice = "0.1.0"
cortex-m = "0.6.0"
cortex-m-rt = "0.6.8"
nb = "0.1.2"
rtcc = "0.2"
stm32f7 = "0.11.0"
micromath = "1.0.0"
synopsys-usb-otg = { version = "0.2.3", features = ["cortex-m"], optional = true }
stm32-fmc = { version = "0.2.0", features = ["sdram"], optional = true }
rand_core = "0.5.1"
bxcan = { git = "https://github.com/stm32-rs/bxcan" }

[dependencies.bare-metal]
version = "0.2.4"
features = ["const-fn"]

[dependencies.cast]
default-features = false
version = "0.2.2"

[dependencies.embedded-hal]
features = ["unproven"]
version = "0.2.3"

[dependencies.void]
default-features = false
version = "1.0.2"

[dev-dependencies]
cortex-m-semihosting = "0.3.3"
panic-halt = "0.2.0"
panic-semihosting = "0.5.2"
embedded-graphics = "0.6.1"
usb-device = "0.2.5"
usbd-serial = "0.1.0"

[features]
device-selected = []
ltdc = []
fmc = ["stm32-fmc"]
usb_hs_phy = []
rt = ["stm32f7/rt"]
stm32f722 = ["stm32f7/stm32f7x2", "device-selected"]
stm32f723 = ["stm32f7/stm32f7x3", "device-selected", "usb_hs_phy"]
stm32f730 = ["stm32f7/stm32f730", "device-selected", "usb_hs_phy"]
stm32f732 = ["stm32f7/stm32f7x2", "device-selected"]
stm32f733 = ["stm32f7/stm32f7x3", "device-selected", "usb_hs_phy"]
stm32f745 = ["stm32f7/stm32f745", "device-selected", "fmc"]
stm32f746 = ["stm32f7/stm32f7x6", "device-selected", "ltdc", "fmc", "has-can"]
stm32f756 = ["stm32f7/stm32f7x6", "device-selected", "ltdc", "fmc"]
stm32f765 = ["stm32f7/stm32f765", "device-selected", "fmc"]
stm32f767 = ["stm32f7/stm32f7x7", "device-selected", "ltdc", "fmc"]
stm32f769 = ["stm32f7/stm32f7x9", "device-selected", "ltdc", "fmc"]
stm32f777 = ["stm32f7/stm32f7x7", "device-selected", "ltdc", "fmc"]
stm32f778 = ["stm32f7/stm32f7x9", "device-selected", "ltdc", "fmc"]
stm32f779 = ["stm32f7/stm32f7x9", "device-selected", "ltdc", "fmc"]

usb_fs = ["synopsys-usb-otg", "synopsys-usb-otg/fs"]
usb_hs = ["synopsys-usb-otg", "synopsys-usb-otg/hs"]

has-can = []

[profile.dev]
incremental = false
codegen-units = 1

[profile.release]
codegen-units = 1
debug = true
lto = true

[[example]]
name = "blinky_delay"
required-features = ["stm32f746", "rt"]

[[example]]
name = "blinky"
required-features = ["stm32f746", "rt"]

[[example]]
name = "flash"
required-features = ["stm32f746", "rt"]

[[example]]
name = "fmc"
required-features = ["stm32f746", "rt", "fmc"]

[[example]]
name = "hello"
required-features = ["stm32f746", "rt"]

[[example]]
name = "serial_delay"
required-features = ["stm32f746", "rt"]

[[example]]
name = "serial_echo"
required-features = ["stm32f746", "rt"]

[[example]]
name = "timer"
required-features = ["stm32f746", "rt"]

[[example]]
name = "stm32f7disco-screen"
required-features = ["stm32f746", "rt"]

[[example]]
name = "exti_button"
required-features = ["stm32f767", "rt"]

[[example]]
name = "usb_serial"
required-features = ["stm32f723", "rt", "synopsys-usb-otg"]

[[example]]
name = "rng"

[[example]]
<<<<<<< HEAD
name = "can-echo"
required-features = ["has-can"]

[[example]]
name = "can-loopback"
required-features = ["has-can"]
=======
name = "stm32f7disco-qspi-flash"
required-features = ["stm32f746", "rt"]
>>>>>>> a7a34a91
<|MERGE_RESOLUTION|>--- conflicted
+++ resolved
@@ -134,14 +134,13 @@
 name = "rng"
 
 [[example]]
-<<<<<<< HEAD
+name = "stm32f7disco-qspi-flash"
+required-features = ["stm32f746", "rt"]
+
+[[example]]
 name = "can-echo"
 required-features = ["has-can"]
 
 [[example]]
 name = "can-loopback"
-required-features = ["has-can"]
-=======
-name = "stm32f7disco-qspi-flash"
-required-features = ["stm32f746", "rt"]
->>>>>>> a7a34a91
+required-features = ["has-can"]